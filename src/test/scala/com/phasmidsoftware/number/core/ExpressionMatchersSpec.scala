--- conflicted
+++ resolved
@@ -9,12 +9,8 @@
 class ExpressionMatchersSpec extends AnyFlatSpec with should.Matchers with BeforeAndAfter {
 
   val sb = new StringBuilder
-<<<<<<< HEAD
-  implicit val logger: MatchLogger = { w => sb.append(s"$w\n"); () }
-=======
   implicit val logger: MatchLogger = w => sb.append(s"$w\n")
   implicit val ll: LogLevel = LogOff
->>>>>>> e4f7f702
 
   before {
     sb.clear()
