package com.phasmidsoftware.number.core

import com.phasmidsoftware.number.core.Prime.{mersenneNumber, multiplicativeInverse}
import com.phasmidsoftware.number.core.Primes.allPrimes
import org.scalatest.flatspec.AnyFlatSpec
import org.scalatest.matchers.should

class PrimeSpec extends AnyFlatSpec with should.Matchers {

  behavior of "Prime"

  it should "bits" in {
    Prime(7).bits shouldBe 3
    Prime(11).bits shouldBe 4
    Prime(17).bits shouldBe 5
    Prime(37).bits shouldBe 6
    Prime(71).bits shouldBe 7
    Prime(131).bits shouldBe 8
    Prime(257).bits shouldBe 9
    Prime(7919).bits shouldBe 13
  }

  it should "isProbablePrime" in {
    Prime.isProbablePrime(2) shouldBe true
    Prime.isProbablePrime(7) shouldBe true
    Prime.isProbablePrime(8) shouldBe false
    Prime.isProbablePrime(11) shouldBe true
    Prime.isProbablePrime(BigInt("35742549198872617291353508656626642567")) shouldBe true
  }

  it should "isProbableOddPrime" in {
    // It's OK to call this method on 2 (but not any other even number).
    Prime.isProbableOddPrime(2) shouldBe true
    Prime.isProbableOddPrime(7) shouldBe true
    Prime.isProbableOddPrime(11) shouldBe true
    Prime.isProbableOddPrime(7919) shouldBe true
    Prime.isProbableOddPrime(BigInt("35742549198872617291353508656626642567")) shouldBe true
  }

  /**
    * 1 (not actually a prime number)
    */
  private val p0: Prime = Prime(1) // Not actually a prime number
  /**
    * 2
    */
  private val p1: Prime = allPrimes.head
  /**
    * 3
    */
  private val p2: Prime = allPrimes(1)
  /**
    * 5
    */
  private val p3: Prime = allPrimes(2)
  /**
    * 7
    */
  private val p4: Prime = allPrimes(3)
  /**
    * 11
    */
  private val p5: Prime = allPrimes(4)
  /**
    * 13
    */
  private val p6: Prime = allPrimes(5)
  /**
    * 17
    */
  private val p7: Prime = allPrimes(6)
  /**
    * 23
    */
  private val p9: Prime = allPrimes(8)

  it should "fermat" in {
    p4.fermat(2) shouldBe 1
    Prime(71).fermat(9) shouldBe 1
  }

  it should "implement Lucas for 7 and 71" in {
    p4.Lucas shouldBe true
    Prime(71).Lucas shouldBe true
  }

  it should "implement primeFactors" in {
    Prime.primeFactors(23) shouldBe Seq(23).map(Prime(_))
    Prime.primeFactors(70) shouldBe Seq(2, 5, 7).map(Prime(_))
    Prime.primeFactors(70906) shouldBe Seq(2, 11, 11, 293).map(Prime(_))
    Prime.primeFactors(7894609062L).sorted shouldBe Seq(2, 3, 67, 1721, 11411).map(Prime(_))
  }

  it should "implement primeFactorMultiplicity" in {
    Prime.primeFactorMultiplicity(23) shouldBe Map(Prime(23) -> 1)
    Prime.primeFactorMultiplicity(70) shouldBe Map(Prime(2) -> 1, Prime(5) -> 1, Prime(7) -> 1)
    Prime.primeFactorMultiplicity(70906) shouldBe Map(Prime(2) -> 1, Prime(11) -> 2, Prime(293) -> 1)
    Prime.primeFactorMultiplicity(7894609062L) shouldBe Map(Prime(2) -> 1, Prime(11411) -> 1, Prime(3) -> 1, Prime(67) -> 1, Prime(1721) -> 1)
  }

  it should "implement Lucas()" in {
    val p = Prime(71)
    val pMinus1: BigInt = p.n - 1
    val factors = Prime.primeFactors(pMinus1)
    p.Lucas(pMinus1, factors)(17) shouldBe false
    p.Lucas(pMinus1, factors)(11) shouldBe true
  }

  it should "implement testPrimitiveRoot" in {
    p3.testPrimitiveRoot(2) shouldBe true
    p4.testPrimitiveRoot(2) shouldBe false
    p4.testPrimitiveRoot(3) shouldBe true
    p5.testPrimitiveRoot(2) shouldBe true
    p6.testPrimitiveRoot(2) shouldBe true
    p6.testPrimitiveRoot(6) shouldBe true
    p6.testPrimitiveRoot(7) shouldBe true
    p6.testPrimitiveRoot(11) shouldBe true
    p6.testPrimitiveRoot(3) shouldBe false
    p7.testPrimitiveRoot(5) shouldBe true
    p7.testPrimitiveRoot(7) shouldBe true
    p9.testPrimitiveRoot(2) shouldBe false
    p9.testPrimitiveRoot(3) shouldBe false
    p9.testPrimitiveRoot(5) shouldBe true
    p9.testPrimitiveRoot(7) shouldBe true
    p9.testPrimitiveRoot(10) shouldBe true
    p9.testPrimitiveRoot(15) shouldBe true
    p9.testPrimitiveRoot(17) shouldBe true
    p9.testPrimitiveRoot(20) shouldBe true
    p9.testPrimitiveRoot(21) shouldBe true
  }

  it should "implement primitiveRoot" in {
    p3.primitiveRoot shouldBe BigInt(2)
    p4.primitiveRoot shouldBe BigInt(3)
    // Why do we never get the other roots (6, 7, 11) here? Oh, duh, because it's less than 20 and so we go in sequence.
    p6.primitiveRoot shouldBe BigInt(2)
    val root23 = p9.primitiveRoot
    Seq(BigInt(5), BigInt(7), BigInt(10), BigInt(11), BigInt(14), BigInt(15), BigInt(17), BigInt(19), BigInt(20), BigInt(21)) contains root23 shouldBe true
  }

  it should "multiplicativeInverse" in {
    p5.multiplicativeInverse(3) shouldBe 4
    p5.multiplicativeInverse(4) shouldBe 3
    p7.multiplicativeInverse(10) shouldBe 12
    p7.multiplicativeInverse(12) shouldBe 10
    p9.multiplicativeInverse(18) shouldBe 9
    p9.multiplicativeInverse(9) shouldBe 18
  }

  it should "multiplicativeInverse1" in {
    multiplicativeInverse(3, BigInt(11)) shouldBe 4
    multiplicativeInverse(4, BigInt(11)) shouldBe 3
    multiplicativeInverse(10, BigInt(17)) shouldBe 12
    multiplicativeInverse(12, BigInt(17)) shouldBe 10
    multiplicativeInverse(18, BigInt(23)) shouldBe 9
    multiplicativeInverse(9, BigInt(23)) shouldBe 18
  }

<<<<<<< HEAD
  // FIXME
=======
  // NOTE this test needs double-checking.
  //  It derives originally (I think) from the Diffie-Hellman key exchange
>>>>>>> a5ee583f
  it should "multiplicativeInverse2" in {
    val g = 7
    val z = p7.modPow(g, 10)
    z shouldBe 2
    val y = BigInt(g).pow(10)
    y shouldBe BigInt(282475249L)
    val n = 17
    val q = y / n
    val r = y - q * n
    q shouldBe BigInt(16616191L)
    r shouldBe BigInt(2)
    y.mod(n) shouldBe 2
    p7.modPow(z, 12) shouldBe n - 1
    //Fermat's little theorem
    p7.modPow(z, n - 1) shouldBe 1
  }

  it should "validated" in {
    Prime(2).validated shouldBe true
    Prime(4).validated shouldBe false
    p4.validated shouldBe true
    Prime(120).validated shouldBe false
    Prime(7919).validated shouldBe true
  }

  it should "next" in {
    p0.next shouldBe p1
    p1.next shouldBe p2
    p2.next shouldBe p3
    p3.next shouldBe p4
    p4.next shouldBe p5
    p5.next shouldBe p6
    p6.next shouldBe p7
    val p19 = Prime(19)
    p7.next shouldBe p19
    p19.next shouldBe p9
  }

  it should "create primes from Mersenne numbers" in {
    val xs = for (i <- Seq(2, 3, 5, 7, 13, 17, 19, 31)) yield Prime.isProbablePrime(mersenneNumber(Prime(i)))
    xs.forall(_ == true) shouldBe true
  }
// 2, 3, 5, 7, 13, 17, 19, 31, 61, 89, 107, 127, 521, 607, 1279, 2203, 2281, 3217, 4253, 4423, 9689, 9941, 11213, 19937, 21701, 23209, 44497, 86243, 110503, 132049, 216091, 756839, 859433, 1257787, 1398269, 2976221, 3021377, 6972593, 13466917, 20996011, 24036583, 25964951, 30402457, 32582657, 37156667, 42643801, 43112609, 57885161
  it should "create (potential) Mersenne numbers" in {
    mersenneNumber(0) shouldBe 3 // 2^2 - 1
    mersenneNumber(1) shouldBe 7 // 2^3 - 1
    mersenneNumber(2) shouldBe 31 // 2^5 - 1
    mersenneNumber(3) shouldBe 127 // 2^7 - 1
    mersenneNumber(4) shouldBe 2047 // 2^11 - 1 NOT a prime
    mersenneNumber(5) shouldBe 8191 // 2^13 - 1
    mersenneNumber(6) shouldBe 131071 // 2^17 - 1
    mersenneNumber(7) shouldBe 524287 // 2^19 - 1
    mersenneNumber(8) shouldBe 8388607 // 2^23 - 1 NOT a prime
    mersenneNumber(9) shouldBe 536870911 // 2^29 - 1 NOT a prime
    mersenneNumber(10) shouldBe 2147483647 // 2^31 - 1
    mersenneNumber(11) shouldBe 137438953471L // 2^37 - 1 NOT a prime
    mersenneNumber(12) shouldBe 2199023255551L // 2^41 - 1 NOT a prime
    mersenneNumber(13) shouldBe 8796093022207L // 2^43 - 1 NOT a prime
    mersenneNumber(14) shouldBe 140737488355327L // 2^47 - 1 NOT a prime
    mersenneNumber(15) shouldBe 9007199254740991L // 2^53 - 1 NOT a prime
    mersenneNumber(16) shouldBe 576460752303423487L // 2^59 - 1 NOT a prime
    mersenneNumber(17) shouldBe 2305843009213693951L // 2^61 - 1
  }

  it should "get first 100 primes" in {
    val first100: Seq[Prime] = Primes.allPrimes.take(100).toList
    first100.last shouldBe Prime(541)
  }

  it should "get first 1000 primes" in {
    val first1000: Seq[Prime] = Primes.allPrimes.take(1000).toList
    first1000.last shouldBe Prime(7919)
  }

  it should "get primes < 1000" in {
    val lessThan1000: Seq[Prime] = Primes.probablePrimes(_.n < 1000)
    lessThan1000.size shouldBe 168
    lessThan1000.last shouldBe Prime(997)
  }

  it should "test MillerRabin" in {
    MillerRabin.millerRabinTester("test", "7919") shouldBe "PRIME"
    MillerRabin.millerRabinTester("test", "516119616549881") shouldBe "PRIME"
    MillerRabin.millerRabinTester("test", "516119616549887") shouldBe "COMPOSITE"
  }

  it should "totient" in {
    Prime.totient(1) shouldBe 1
    Prime.totient(2) shouldBe 1
    Prime.totient(3) shouldBe 2
    Prime.totient(4) shouldBe 2
    Prime.totient(5) shouldBe 4
    Prime.totient(6) shouldBe 2
    Prime.totient(7) shouldBe 6
    Prime.totient(8) shouldBe 4
    Prime.totient(9) shouldBe 6
    Prime.totient(10) shouldBe 4
    Prime.totient(11) shouldBe 10
    Prime.totient(12) shouldBe 4
    Prime.totient(14) shouldBe 6
    Prime.totient(16) shouldBe 8
    Prime.totient(20) shouldBe 8
    Prime.totient(30) shouldBe 8
  }
  // 1, 1, 2, 2, 4, 2, 6, 4, 6, 4,
  // 10, 4, 12, 6, 8, 8, 16, 6, 18, 8,
  // 12, 10, 22, 8, 20, 12, 18, 12, 28, 8,
  // 30, 16, 20, 16, 24, 12, 36, 18, 24, 16,
  // 40, 12, 42, 20, 24, 22, 46, 16, 42, 20,
  // 32, 24, 52, 18, 40, 24, 36, 28, 58, 16,
  // 60, 30, 36, 32, 48, 20, 66, 32, 44, 24

  it should "form toString correctly" in {
    val mp17 = Prime(mersenneNumber(17))
    mp17.toString() shouldBe "2,305,843,009,213,693,951"
  }

  it should "get the reciprocal period" in {
    Prime(2).reciprocalPeriod shouldBe Some(0)
    Prime(3).reciprocalPeriod shouldBe Some(1)
    Prime(5).reciprocalPeriod shouldBe Some(0)
    Prime(7).reciprocalPeriod shouldBe Some(6)
    Prime(11).reciprocalPeriod shouldBe Some(2)
    Prime(13).reciprocalPeriod shouldBe Some(6)
    Prime(17).reciprocalPeriod shouldBe Some(16)
    Prime(19).reciprocalPeriod shouldBe Some(18)
    Prime(541).reciprocalPeriod shouldBe None // CONSIDER we should get the correct number for this
    Prime(1).reciprocalPeriod shouldBe None
  }
}<|MERGE_RESOLUTION|>--- conflicted
+++ resolved
@@ -156,12 +156,8 @@
     multiplicativeInverse(9, BigInt(23)) shouldBe 18
   }
 
-<<<<<<< HEAD
-  // FIXME
-=======
   // NOTE this test needs double-checking.
   //  It derives originally (I think) from the Diffie-Hellman key exchange
->>>>>>> a5ee583f
   it should "multiplicativeInverse2" in {
     val g = 7
     val z = p7.modPow(g, 10)
